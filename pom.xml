<?xml version="1.0" encoding="UTF-8"?>
<project xmlns="http://maven.apache.org/POM/4.0.0"
	xmlns:xsi="http://www.w3.org/2001/XMLSchema-instance"
	xsi:schemaLocation="http://maven.apache.org/POM/4.0.0 http://maven.apache.org/maven-v4_0_0.xsd">
	<modelVersion>4.0.0</modelVersion>
	<groupId>org.certificate-transparency</groupId>
	<artifactId>ctlog</artifactId>
	<name>${project.groupId}:${project.artifactId}</name>
	<version>0.1.3-djp3</version>
	<description>A application used to communicate with certificate transparency log servers.</description>
	<url>https://certificate-transparency.org/</url>
	<developers>
		<developer>
			<name>Ed Maste</name>
			<email>emaste@freebsd.org</email>
		</developer>
		<developer>
			<name>Fiaz Hossain</name>
			<email>fiaz.hossain@salesforce.com</email>
		</developer>
		<developer>
			<name>Jeff Trawick</name>
			<email>trawick@gmail.com</email>
		</developer>
		<developer>
			<name>Katriel Cohn-Gordon</name>
			<email>katriel.cohn-gordon@cybersecurity.ox.ac.uk</email>
		</developer>
		<developer>
			<name>Laël Cellier</name>
			<email>lael.cellier@gmail.com</email>
		</developer>
		<developer>
			<name>Mark Schloesser</name>
			<email>ms@mwcollect.org</email>
		</developer>
		<developer>
			<name>Nicholas Galbreath</name>
			<email>nickg@client9.com</email>
		</developer>
		<developer>
			<name>Oliver Weidner</name>
			<email>Oliver.Weidner@gmail.com</email>
		</developer>
		<developer>
			<name>Ruslan Kovalov</name>
			<email>ruslan.kovalyov@gmail.com</email>
		</developer>
		<developer>
			<name>Vladimir Rutsky</name>
			<email>vladimir@rutsky.org</email>
		</developer>
		<developer>
			<name>Ximin Luo</name>
			<email>infinity0@gmx.com</email>
		</developer>
		<developer>
			<name>Donald J. Patterson</name>
			<email>d_j_p_3@djp3.net</email>
		</developer>
		<developer>
			<name>Warwick Hunter</name>
			<email>whunter@anonyome.com</email>
		</developer>
	</developers>
	<licenses>
		<license>
			<name>The Apache License, Version 2.0</name>
			<url>https://www.apache.org/licenses/LICENSE-2.0.txt</url>
		</license>
	</licenses>
	<scm>
		<connection>scm:git:git@github.com:google/certificate-transparency-java.git</connection>
		<developerConnection>scm:git:git@github.com:google/certificate-transparency-java.git</developerConnection>
		<url>https://github.com/google/certificate-transparency-java/tree/master</url>
	</scm>
	<build>
		<extensions>
			<!-- provides os.detected.classifier (i.e. linux-x86_64, osx-x86_64) property -->
			<extension>
				<groupId>kr.motd.maven</groupId>
				<artifactId>os-maven-plugin</artifactId>
				<version>${os-maven-plugin.version}</version>
			</extension>
		</extensions>
		<plugins>
			<!-- copy protoc binary into build directory -->
			<plugin>
				<artifactId>maven-dependency-plugin</artifactId>
				<version>${maven-dependency-plugin.version}</version>
				<executions>
					<execution>
						<id>copy-protoc</id>
						<phase>generate-sources</phase>
						<goals>
							<goal>copy</goal>
						</goals>
						<configuration>
							<artifactItems>
								<artifactItem>
									<groupId>com.google.protobuf</groupId>
									<artifactId>protoc</artifactId>
									<version>${protobuf.version}</version>
									<classifier>${os.detected.classifier}</classifier>
									<type>exe</type>
									<overWrite>true</overWrite>
									<outputDirectory>${project.build.directory}</outputDirectory>
								</artifactItem>
							</artifactItems>
						</configuration>
					</execution>
				</executions>
			</plugin>
			<!-- compile proto buffer files using copied protoc binary -->
			<plugin>
				<artifactId>maven-antrun-plugin</artifactId>
				<version>${maven-antrun-plugin.version}</version>
				<executions>
					<execution>
						<id>exec-protoc</id>
						<phase>generate-sources</phase>
						<goals>
							<goal>run</goal>
						</goals>
						<configuration>
							<target>
								<property name="protoc.filename" value="protoc-${protobuf.version}-${os.detected.classifier}.exe" />
								<property name="protoc.filepath" value="${project.build.directory}/${protoc.filename}" />
								<chmod file="${protoc.filepath}" perm="ugo+rx" />
								<mkdir dir="${protobuf.output.directory}" />
								<path id="protobuf.input.filepaths.path">
									<fileset dir="${protobuf.input.directory}">
										<include name="**/*.proto" />
									</fileset>
								</path>
								<pathconvert pathsep=" " property="protobuf.input.filepaths" refid="protobuf.input.filepaths.path" />
								<exec executable="${protoc.filepath}" failonerror="true">
									<arg value="-I" />
									<arg value="${protobuf.input.directory}" />
									<arg value="--java_out" />
									<arg value="${protobuf.output.directory}" />
									<arg line="${protobuf.input.filepaths}" />
								</exec>
							</target>
						</configuration>
					</execution>
				</executions>
			</plugin>
			<plugin>
				<groupId>com.coveo</groupId>
				<artifactId>fmt-maven-plugin</artifactId>
				<version>1.5.0</version>
				<executions>
					<execution>
						<goals>
							<goal>format</goal>
						</goals>
					</execution>
				</executions>
			</plugin>
			<plugin>
				<groupId>org.codehaus.mojo</groupId>
				<artifactId>build-helper-maven-plugin</artifactId>
				<version>3.0.0</version>
				<executions>
					<execution>
						<phase>generate-sources</phase>
						<goals>
							<goal>add-source</goal>
						</goals>
						<configuration>
							<sources>
								<source>target/generated-sources</source>
							</sources>
						</configuration>
					</execution>
				</executions>
			</plugin>
			<plugin>
				<artifactId>maven-compiler-plugin</artifactId>
				<version>3.10.1</version>
				<inherited>true</inherited>
				<configuration>
					<source>${java.version}</source>
					<target>${java.version}</target>
					<encoding>${project.build.sourceEncoding}</encoding>
				</configuration>
			</plugin>
			<plugin>
				<artifactId>maven-surefire-plugin</artifactId>
				<version>2.18.1</version>
				<dependencies>
					<dependency>
						<groupId>org.apache.maven.surefire</groupId>
						<artifactId>common-junit48</artifactId>
						<version>2.18.1</version>
					</dependency>
				</dependencies>
				<!--<configuration combine.self="override">-->
				<configuration>
					<argLine>--add-opens java.base/java.lang=ALL-UNNAMED</argLine>
					<forkCount>1</forkCount>
					<reuseForks>true</reuseForks>
					<includes>
						<include>**/*.class</include>
					</includes>
				</configuration>
			</plugin>
			<plugin>
				<!-- Build an executable JAR -->
				<artifactId>maven-jar-plugin</artifactId>
				<version>3.0.2</version>
				<configuration>
					<archive>
						<manifest>
							<addClasspath>true</addClasspath>
							<classpathPrefix>lib/</classpathPrefix>
							<mainClass>org.certificatetransparency.ctlog.CTLogClient</mainClass>
						</manifest>
					</archive>
				</configuration>
			</plugin>
			<plugin>
				<artifactId>maven-shade-plugin</artifactId>
				<version>${maven-shade-plugin.version}</version>
				<executions>
					<execution>
						<phase>package</phase>
						<goals>
							<goal>shade</goal>
						</goals>
						<configuration>
							<filters>
								<filter>
									<artifact>*:*</artifact>
									<excludes>
										<exclude>META-INF/*.SF</exclude>
										<exclude>META-INF/*.DSA</exclude>
										<exclude>META-INF/*.RSA</exclude>
									</excludes>
								</filter>
								<!-- Not explicitly referenced by the code, so it gets stripped by minimizeJar. -->
								<filter>
									<artifact>commons-logging:commons-logging</artifact>
									<includes>
										<include>org/apache/commons/logging/**</include>
									</includes>
								</filter>
								<filter>
									<artifact>com.google.protobuf:protobuf-java</artifact>
									<excludes>
										<exclude>**/*.proto</exclude>
									</excludes>
								</filter>
							</filters>
							<finalName>ctlog-${project.version}-with-deps</finalName>
							<minimizeJar>true</minimizeJar>
						</configuration>
					</execution>
				</executions>
			</plugin>
			<plugin>
				<groupId>org.owasp</groupId>
				<artifactId>dependency-check-maven</artifactId>
				<version>8.2.1</version>
				<executions>
					<execution>
						<goals>
							<goal>check</goal>
						</goals>
					</execution>
				</executions>
			</plugin>
			<plugin>
				<artifactId>maven-source-plugin</artifactId>
				<version>3.0.1</version>
				<executions>
					<execution>
						<id>attach-sources</id>
						<goals>
							<goal>jar</goal>
						</goals>
					</execution>
				</executions>
			</plugin>
			<plugin>
				<artifactId>maven-gpg-plugin</artifactId>
				<version>1.6</version>
				<executions>
					<execution>
						<id>sign-artifacts</id>
						<phase>verify</phase>
						<goals>
							<goal>sign</goal>
						</goals>
						<configuration>
							<executable>/usr/local/bin/gpg</executable>
							<skip>true</skip>
							<!-- This is necessary for gpg to not try to use the pinentry programs -->
							<gpgArguments>
								<arg>--pinentry-mode</arg>
								<arg>loopback</arg>
							</gpgArguments>
						</configuration>
					</execution>
				</executions>
			</plugin>
			<plugin>
				<groupId>org.sonatype.plugins</groupId>
				<artifactId>nexus-staging-maven-plugin</artifactId>
				<version>1.6.7</version>
				<extensions>true</extensions>
				<configuration>
					<serverId>ossrh</serverId>
					<nexusUrl>https://oss.sonatype.org/</nexusUrl>
					<autoReleaseAfterClose>false</autoReleaseAfterClose>
				</configuration>
			</plugin>
		</plugins>
	</build>
	<pluginRepositories>
		<pluginRepository>
			<id>maven-snapshots</id>
			<url>https://repository.apache.org/content/repositories/snapshots/</url>
		</pluginRepository>
	</pluginRepositories>
	<dependencies>
		<dependency>
			<groupId>com.google.guava</groupId>
			<artifactId>guava</artifactId>
			<version>32.1.3-jre</version>
		</dependency>
		<dependency>
			<groupId>com.googlecode.json-simple</groupId>
			<artifactId>json-simple</artifactId>
			<version>1.1.1</version>
		</dependency>
		<dependency>
			<groupId>com.google.protobuf</groupId>
			<artifactId>protobuf-java</artifactId>
			<version>${protobuf.version}</version>
		</dependency>
		<dependency>
			<groupId>commons-codec</groupId>
			<artifactId>commons-codec</artifactId>
			<version>1.8</version>
		</dependency>
		<dependency>
			<groupId>commons-logging</groupId>
			<artifactId>commons-logging</artifactId>
			<version>1.1.3</version>
		</dependency>
		<dependency>
			<groupId>junit</groupId>
			<artifactId>junit</artifactId>
			<version>4.13.2</version>
			<scope>test</scope>
		</dependency>
		<dependency>
			<groupId>org.apache.httpcomponents</groupId>
			<artifactId>httpclient</artifactId>
			<version>4.5.14</version>
		</dependency>
		<dependency>
			<groupId>org.apache.httpcomponents</groupId>
			<artifactId>httpcore</artifactId>
			<version>4.4.16</version>
		</dependency>
		<!-- All the crypto and 509 certificate support -->	
		<dependency>
			<groupId>org.bouncycastle</groupId>
			<artifactId>bctls-jdk15to18</artifactId>
			<version>1.71</version>
		</dependency>
		<!--
		<dependency>
			<groupId>org.bouncycastle</groupId>
			<artifactId>bcprov-jdk15to18</artifactId>
			<version>1.71</version>
		</dependency>
		-->
		<dependency>
			<groupId>org.bouncycastle</groupId>
			<artifactId>bcprov-ext-jdk15to18</artifactId>
			<version>1.71</version>
		</dependency>
		<dependency>
			<groupId>org.mockito</groupId>
			<artifactId>mockito-all</artifactId>
			<version>1.9.5</version>
			<scope>test</scope>
		</dependency>
		<dependency>
			<groupId>org.hamcrest</groupId>
			<artifactId>hamcrest-core</artifactId>
			<version>1.3</version>
		</dependency>

<<<<<<< HEAD
	</dependencies>
	<distributionManagement>
		<snapshotRepository>
			<id>ossrh</id>
			<url>https://oss.sonatype.org/content/repositories/snapshots</url>
		</snapshotRepository>
	</distributionManagement>
	<properties>
		<java.version>19</java.version>
		<maven-shade-plugin.version>3.4.1</maven-shade-plugin.version>
		<build-helper-maven-plugin.version>3.3.0</build-helper-maven-plugin.version>
		<protobuf.input.directory>${project.basedir}/src/main/proto</protobuf.input.directory>
		<protobuf.output.directory>${project.build.directory}/generated-sources</protobuf.output.directory>
		<os-maven-plugin.version>1.7.1</os-maven-plugin.version>
		<maven-dependency-plugin.version>3.4.0</maven-dependency-plugin.version>
		<maven-antrun-plugin.version>3.1.0</maven-antrun-plugin.version>
		<protobuf.version>4.0.0-rc-2</protobuf.version>
		<project.build.sourceEncoding>UTF-8</project.build.sourceEncoding>
	</properties>
=======
    <groupId>org.certificate-transparency</groupId>
    <artifactId>ctlog</artifactId>
    <version>0.1.3-SNAPSHOT</version>

    <name>${project.groupId}:${project.artifactId}</name>
    <description>A application used to communicate with certificate transparency log servers.</description>
    <url>https://certificate-transparency.org/</url>

    <licenses>
        <license>
            <name>The Apache License, Version 2.0</name>
            <url>https://www.apache.org/licenses/LICENSE-2.0.txt</url>
        </license>
    </licenses>

    <developers>
        <developer>
            <name>Ed Maste</name>
            <email>emaste@freebsd.org</email>
        </developer>
        <developer>
            <name>Fiaz Hossain</name>
            <email>fiaz.hossain@salesforce.com</email>
        </developer>
        <developer>
            <name>Jeff Trawick</name>
            <email>trawick@gmail.com</email>
        </developer>
        <developer>
            <name>Katriel Cohn-Gordon</name>
            <email>katriel.cohn-gordon@cybersecurity.ox.ac.uk</email>
        </developer>
        <developer>
            <name>Laël Cellier</name>
            <email>lael.cellier@gmail.com</email>
        </developer>
        <developer>
            <name>Mark Schloesser</name>
            <email>ms@mwcollect.org</email>
        </developer>
        <developer>
            <name>Nicholas Galbreath</name>
            <email>nickg@client9.com</email>
        </developer>
        <developer>
            <name>Oliver Weidner</name>
            <email>Oliver.Weidner@gmail.com</email>
        </developer>
        <developer>
            <name>Ruslan Kovalov</name>
            <email>ruslan.kovalyov@gmail.com</email>
        </developer>
        <developer>
            <name>Vladimir Rutsky</name>
            <email>vladimir@rutsky.org</email>
        </developer>
        <developer>
            <name>Ximin Luo</name>
            <email>infinity0@gmx.com</email>
        </developer>
        <developer>
            <name>Donald J. Patterson</name>
            <email>d_j_p_3@djp3.net</email>
        </developer>
        <developer>
            <name>Warwick Hunter</name>
            <email>whunter@anonyome.com</email>
        </developer>
    </developers>

    <scm>
        <connection>scm:git:git@github.com:google/certificate-transparency-java.git</connection>
        <developerConnection>scm:git:git@github.com:google/certificate-transparency-java.git</developerConnection>
        <url>https://github.com/google/certificate-transparency-java/tree/master</url>
    </scm>

    <distributionManagement>
        <snapshotRepository>
            <id>ossrh</id>
            <url>https://oss.sonatype.org/content/repositories/snapshots</url>
        </snapshotRepository>
    </distributionManagement>

    <properties>
        <java.version>1.8</java.version>
        <project.build.sourceEncoding>UTF-8</project.build.sourceEncoding>

        <!-- protobuf paths -->
        <protobuf.input.directory>${project.basedir}/src/main/proto</protobuf.input.directory>
        <protobuf.output.directory>${project.build.directory}/generated-sources</protobuf.output.directory>

        <!-- library versions -->
        <build-helper-maven-plugin.version>1.9.1</build-helper-maven-plugin.version>
        <maven-antrun-plugin.version>1.8</maven-antrun-plugin.version>
        <maven-dependency-plugin.version>2.10</maven-dependency-plugin.version>
        <maven-shade-plugin.version>2.4.2</maven-shade-plugin.version>
        <os-maven-plugin.version>1.4.1.Final</os-maven-plugin.version>
        <protobuf.version>3.16.3</protobuf.version>
    </properties>

    <dependencies>
        <dependency>
            <groupId>com.google.protobuf</groupId>
            <artifactId>protobuf-java</artifactId>
            <version>${protobuf.version}</version>
        </dependency>
        <dependency>
            <groupId>org.bouncycastle</groupId>
            <artifactId>bcpkix-jdk15on</artifactId>
            <version>1.56</version>
        </dependency>
        <dependency>
            <groupId>org.bouncycastle</groupId>
            <artifactId>bcprov-jdk15on</artifactId>
            <version>1.56</version>
        </dependency>
        <dependency>
            <groupId>commons-codec</groupId>
            <artifactId>commons-codec</artifactId>
            <version>1.8</version>
        </dependency>
        <dependency>
            <groupId>commons-logging</groupId>
            <artifactId>commons-logging</artifactId>
            <version>1.1.3</version>
        </dependency>
        <dependency>
            <groupId>com.google.guava</groupId>
            <artifactId>guava</artifactId>
            <version>16.0.1</version>
        </dependency>
        <dependency>
            <groupId>org.hamcrest</groupId>
            <artifactId>hamcrest-core</artifactId>
            <version>1.3</version>
        </dependency>
        <dependency>
            <groupId>org.apache.httpcomponents</groupId>
            <artifactId>httpclient</artifactId>
            <version>4.5.13</version>
        </dependency>
        <dependency>
            <groupId>org.apache.httpcomponents</groupId>
            <artifactId>httpcore</artifactId>
            <version>4.4.6</version>
        </dependency>
        <dependency>
            <groupId>com.googlecode.json-simple</groupId>
            <artifactId>json-simple</artifactId>
            <version>1.1.1</version>
        </dependency>
        <dependency>
            <groupId>junit</groupId>
            <artifactId>junit</artifactId>
            <version>4.13.1</version>
            <scope>test</scope>
        </dependency>
        <dependency>
            <groupId>org.mockito</groupId>
            <artifactId>mockito-all</artifactId>
            <version>1.9.5</version>
            <scope>test</scope>
        </dependency>
    </dependencies>

    <build>
        <extensions>
            <!-- provides os.detected.classifier (i.e. linux-x86_64, osx-x86_64) property -->
            <extension>
                <groupId>kr.motd.maven</groupId>
                <artifactId>os-maven-plugin</artifactId>
                <version>${os-maven-plugin.version}</version>
            </extension>
        </extensions>

        <plugins>
            <!-- copy protoc binary into build directory -->
            <plugin>
                <groupId>org.apache.maven.plugins</groupId>
                <artifactId>maven-dependency-plugin</artifactId>
                <version>${maven-dependency-plugin.version}</version>
                <executions>
                    <execution>
                        <id>copy-protoc</id>
                        <phase>generate-sources</phase>
                        <goals>
                            <goal>copy</goal>
                        </goals>
                        <configuration>
                            <artifactItems>
                                <artifactItem>
                                    <groupId>com.google.protobuf</groupId>
                                    <artifactId>protoc</artifactId>
                                    <version>${protobuf.version}</version>
                                    <classifier>${os.detected.classifier}</classifier>
                                    <type>exe</type>
                                    <overWrite>true</overWrite>
                                    <outputDirectory>${project.build.directory}</outputDirectory>
                                </artifactItem>
                            </artifactItems>
                        </configuration>
                    </execution>
                </executions>
            </plugin>

            <!-- compile proto buffer files using copied protoc binary -->
            <plugin>
                <groupId>org.apache.maven.plugins</groupId>
                <artifactId>maven-antrun-plugin</artifactId>
                <version>${maven-antrun-plugin.version}</version>
                <executions>
                    <execution>
                        <id>exec-protoc</id>
                        <phase>generate-sources</phase>
                        <configuration>
                            <target>
                                <property name="protoc.filename"
                                          value="protoc-${protobuf.version}-${os.detected.classifier}.exe"/>
                                <property name="protoc.filepath" value="${project.build.directory}/${protoc.filename}"/>
                                <chmod file="${protoc.filepath}" perm="ugo+rx"/>
                                <mkdir dir="${protobuf.output.directory}"/>
                                <path id="protobuf.input.filepaths.path">
                                    <fileset dir="${protobuf.input.directory}">
                                        <include name="**/*.proto"/>
                                    </fileset>
                                </path>
                                <pathconvert pathsep=" " property="protobuf.input.filepaths"
                                             refid="protobuf.input.filepaths.path"/>
                                <exec executable="${protoc.filepath}" failonerror="true">
                                    <arg value="-I"/>
                                    <arg value="${protobuf.input.directory}"/>
                                    <arg value="--java_out"/>
                                    <arg value="${protobuf.output.directory}"/>
                                    <arg line="${protobuf.input.filepaths}"/>
                                </exec>
                            </target>
                        </configuration>
                        <goals>
                            <goal>run</goal>
                        </goals>
                    </execution>
                </executions>
            </plugin>

            <plugin>
                <groupId>com.coveo</groupId>
                <artifactId>fmt-maven-plugin</artifactId>
                <version>1.5.0</version>
                <executions>
                    <execution>
                        <goals>
                            <goal>format</goal>
                        </goals>
                    </execution>
                </executions>
            </plugin>

            <plugin>
                <groupId>org.codehaus.mojo</groupId>
                <artifactId>build-helper-maven-plugin</artifactId>
                <version>3.0.0</version>
                <executions>
                    <execution>
                        <phase>generate-sources</phase>
                        <goals>
                            <goal>add-source</goal>
                        </goals>
                        <configuration>
                            <sources>
                                <source>target/generated-sources</source>
                            </sources>
                        </configuration>
                    </execution>
                </executions>
            </plugin>

            <plugin>
                <artifactId>maven-compiler-plugin</artifactId>
                <version>3.6.0</version>
                <inherited>true</inherited>
                <configuration>
                    <source>${java.version}</source>
                    <target>${java.version}</target>
                    <encoding>${project.build.sourceEncoding}</encoding>
                </configuration>
            </plugin>

            <plugin>
                <artifactId>maven-surefire-plugin</artifactId>
                <version>2.18.1</version>
                <dependencies>
                    <dependency>
                        <groupId>org.apache.maven.surefire</groupId>
                        <artifactId>common-junit48</artifactId>
                        <version>2.18.1</version>
                    </dependency>
                </dependencies>
                <configuration combine.self="override">
                    <forkCount>1</forkCount>
                    <reuseForks>true</reuseForks>
                    <includes>
                        <include>**/*.class</include>
                    </includes>
                </configuration>
            </plugin>

            <plugin>
                <!-- Build an executable JAR -->
                <groupId>org.apache.maven.plugins</groupId>
                <artifactId>maven-jar-plugin</artifactId>
                <version>3.0.2</version>
                <configuration>
                    <archive>
                        <manifest>
                            <addClasspath>true</addClasspath>
                            <classpathPrefix>lib/</classpathPrefix>
                            <mainClass>org.certificatetransparency.ctlog.CTLogClient</mainClass>
                        </manifest>
                    </archive>
                </configuration>
            </plugin>

            <plugin>
                <groupId>org.apache.maven.plugins</groupId>
                <artifactId>maven-shade-plugin</artifactId>
                <version>3.0.0</version>
                <executions>
                    <execution>
                        <phase>package</phase>
                        <goals>
                            <goal>shade</goal>
                        </goals>
                        <configuration>
                            <filters>
                                <filter>
                                    <artifact>*:*</artifact>
                                    <excludes>
                                        <exclude>META-INF/*.SF</exclude>
                                        <exclude>META-INF/*.DSA</exclude>
                                        <exclude>META-INF/*.RSA</exclude>
                                    </excludes>
                                </filter>

                                <!-- Not explicitly referenced by the code, so
                                     it gets stripped by minimizeJar. -->
                                <filter>
                                    <artifact>commons-logging:commons-logging</artifact>
                                    <includes>
                                        <include>org/apache/commons/logging/**</include>
                                    </includes>
                                </filter>

                                <filter>
                                    <artifact>com.google.protobuf:protobuf-java</artifact>
                                    <excludes>
                                        <exclude>**/*.proto</exclude>
                                    </excludes>
                                </filter>
                            </filters>

                            <finalName>ctlog-${project.version}-with-deps</finalName>
                            <minimizeJar>true</minimizeJar>
                        </configuration>
                    </execution>
                </executions>
            </plugin>

            <plugin>
                <groupId>org.owasp</groupId>
                <artifactId>dependency-check-maven</artifactId>
                <version>3.2.0</version>
                <executions>
                    <execution>
                        <goals>
                            <goal>check</goal>
                        </goals>
                    </execution>
                </executions>
            </plugin>

            <plugin>
                <groupId>org.apache.maven.plugins</groupId>
                <artifactId>maven-source-plugin</artifactId>
                <version>3.0.1</version>
                <executions>
                    <execution>
                        <id>attach-sources</id>
                        <goals>
                            <goal>jar</goal>
                        </goals>
                    </execution>
                </executions>
            </plugin>

            <plugin>
                <groupId>org.apache.maven.plugins</groupId>
                <artifactId>maven-javadoc-plugin</artifactId>
                <version>2.10.4</version>
                <executions>
                    <execution>
                        <id>attach-javadocs</id>
                        <goals>
                            <goal>jar</goal>
                        </goals>
                    </execution>
                </executions>
            </plugin>

            <plugin>
                <groupId>org.apache.maven.plugins</groupId>
                <artifactId>maven-gpg-plugin</artifactId>
                <version>1.6</version>
                <executions>
                    <execution>
                        <id>sign-artifacts</id>
                        <phase>verify</phase>
                        <goals>
                            <goal>sign</goal>
                        </goals>
                    </execution>
                </executions>
            </plugin>

            <plugin>
                <groupId>org.sonatype.plugins</groupId>
                <artifactId>nexus-staging-maven-plugin</artifactId>
                <version>1.6.7</version>
                <extensions>true</extensions>
                <configuration>
                    <serverId>ossrh</serverId>
                    <nexusUrl>https://oss.sonatype.org/</nexusUrl>
                    <autoReleaseAfterClose>false</autoReleaseAfterClose>
                </configuration>
            </plugin>
        </plugins>
    </build>
>>>>>>> bb75c014
</project><|MERGE_RESOLUTION|>--- conflicted
+++ resolved
@@ -9,6 +9,22 @@
 	<version>0.1.3-djp3</version>
 	<description>A application used to communicate with certificate transparency log servers.</description>
 	<url>https://certificate-transparency.org/</url>
+	<properties>
+		<java.version>19</java.version>
+		<project.build.sourceEncoding>UTF-8</project.build.sourceEncoding>
+
+		<!-- protobuf paths -->
+		<protobuf.input.directory>${project.basedir}/src/main/proto</protobuf.input.directory>
+		<protobuf.output.directory>${project.build.directory}/generated-sources</protobuf.output.directory>
+
+		<!-- library versions -->
+		<build-helper-maven-plugin.version>3.3.0</build-helper-maven-plugin.version>
+		<maven-antrun-plugin.version>3.1.0</maven-antrun-plugin.version>
+		<maven-dependency-plugin.version>3.4.0</maven-dependency-plugin.version>
+		<maven-shade-plugin.version>3.4.1</maven-shade-plugin.version>
+		<os-maven-plugin.version>1.7.1</os-maven-plugin.version>
+		<protobuf.version>4.0.0-rc-2</protobuf.version>
+	</properties>
 	<developers>
 		<developer>
 			<name>Ed Maste</name>
@@ -86,6 +102,7 @@
 		<plugins>
 			<!-- copy protoc binary into build directory -->
 			<plugin>
+				<groupId>org.apache.maven.plugins</groupId>
 				<artifactId>maven-dependency-plugin</artifactId>
 				<version>${maven-dependency-plugin.version}</version>
 				<executions>
@@ -113,6 +130,7 @@
 			</plugin>
 			<!-- compile proto buffer files using copied protoc binary -->
 			<plugin>
+				<groupId>org.apache.maven.plugins</groupId>
 				<artifactId>maven-antrun-plugin</artifactId>
 				<version>${maven-antrun-plugin.version}</version>
 				<executions>
@@ -124,7 +142,7 @@
 						</goals>
 						<configuration>
 							<target>
-								<property name="protoc.filename" value="protoc-${protobuf.version}-${os.detected.classifier}.exe" />
+								<property name="protoc.filename" value="protoc-${protobuf.version}-${os.detected.classifier}.exe"/>
 								<property name="protoc.filepath" value="${project.build.directory}/${protoc.filename}" />
 								<chmod file="${protoc.filepath}" perm="ugo+rx" />
 								<mkdir dir="${protobuf.output.directory}" />
@@ -208,6 +226,7 @@
 			</plugin>
 			<plugin>
 				<!-- Build an executable JAR -->
+				<groupId>org.apache.maven.plugins</groupId>
 				<artifactId>maven-jar-plugin</artifactId>
 				<version>3.0.2</version>
 				<configuration>
@@ -221,6 +240,7 @@
 				</configuration>
 			</plugin>
 			<plugin>
+				<groupId>org.apache.maven.plugins</groupId>
 				<artifactId>maven-shade-plugin</artifactId>
 				<version>${maven-shade-plugin.version}</version>
 				<executions>
@@ -272,6 +292,7 @@
 				</executions>
 			</plugin>
 			<plugin>
+				<groupId>org.apache.maven.plugins</groupId>
 				<artifactId>maven-source-plugin</artifactId>
 				<version>3.0.1</version>
 				<executions>
@@ -284,6 +305,20 @@
 				</executions>
 			</plugin>
 			<plugin>
+				<groupId>org.apache.maven.plugins</groupId>
+				<artifactId>maven-javadoc-plugin</artifactId>
+				<version>2.10.4</version>
+				<executions>
+					<execution>
+						<id>attach-javadocs</id>
+						<goals>
+							<goal>jar</goal>
+						</goals>
+					</execution>
+				</executions>
+			</plugin>
+			<plugin>
+				<groupId>org.apache.maven.plugins</groupId>
 				<artifactId>maven-gpg-plugin</artifactId>
 				<version>1.6</version>
 				<executions>
@@ -318,6 +353,12 @@
 			</plugin>
 		</plugins>
 	</build>
+	<distributionManagement>
+		<snapshotRepository>
+			<id>ossrh</id>
+			<url>https://oss.sonatype.org/content/repositories/snapshots</url>
+		</snapshotRepository>
+	</distributionManagement>
 	<pluginRepositories>
 		<pluginRepository>
 			<id>maven-snapshots</id>
@@ -369,16 +410,9 @@
 		<!-- All the crypto and 509 certificate support -->	
 		<dependency>
 			<groupId>org.bouncycastle</groupId>
-			<artifactId>bctls-jdk15to18</artifactId>
+			<artifactId>bctls-jdk18on</artifactId>
 			<version>1.71</version>
 		</dependency>
-		<!--
-		<dependency>
-			<groupId>org.bouncycastle</groupId>
-			<artifactId>bcprov-jdk15to18</artifactId>
-			<version>1.71</version>
-		</dependency>
-		-->
 		<dependency>
 			<groupId>org.bouncycastle</groupId>
 			<artifactId>bcprov-ext-jdk15to18</artifactId>
@@ -396,462 +430,5 @@
 			<version>1.3</version>
 		</dependency>
 
-<<<<<<< HEAD
 	</dependencies>
-	<distributionManagement>
-		<snapshotRepository>
-			<id>ossrh</id>
-			<url>https://oss.sonatype.org/content/repositories/snapshots</url>
-		</snapshotRepository>
-	</distributionManagement>
-	<properties>
-		<java.version>19</java.version>
-		<maven-shade-plugin.version>3.4.1</maven-shade-plugin.version>
-		<build-helper-maven-plugin.version>3.3.0</build-helper-maven-plugin.version>
-		<protobuf.input.directory>${project.basedir}/src/main/proto</protobuf.input.directory>
-		<protobuf.output.directory>${project.build.directory}/generated-sources</protobuf.output.directory>
-		<os-maven-plugin.version>1.7.1</os-maven-plugin.version>
-		<maven-dependency-plugin.version>3.4.0</maven-dependency-plugin.version>
-		<maven-antrun-plugin.version>3.1.0</maven-antrun-plugin.version>
-		<protobuf.version>4.0.0-rc-2</protobuf.version>
-		<project.build.sourceEncoding>UTF-8</project.build.sourceEncoding>
-	</properties>
-=======
-    <groupId>org.certificate-transparency</groupId>
-    <artifactId>ctlog</artifactId>
-    <version>0.1.3-SNAPSHOT</version>
-
-    <name>${project.groupId}:${project.artifactId}</name>
-    <description>A application used to communicate with certificate transparency log servers.</description>
-    <url>https://certificate-transparency.org/</url>
-
-    <licenses>
-        <license>
-            <name>The Apache License, Version 2.0</name>
-            <url>https://www.apache.org/licenses/LICENSE-2.0.txt</url>
-        </license>
-    </licenses>
-
-    <developers>
-        <developer>
-            <name>Ed Maste</name>
-            <email>emaste@freebsd.org</email>
-        </developer>
-        <developer>
-            <name>Fiaz Hossain</name>
-            <email>fiaz.hossain@salesforce.com</email>
-        </developer>
-        <developer>
-            <name>Jeff Trawick</name>
-            <email>trawick@gmail.com</email>
-        </developer>
-        <developer>
-            <name>Katriel Cohn-Gordon</name>
-            <email>katriel.cohn-gordon@cybersecurity.ox.ac.uk</email>
-        </developer>
-        <developer>
-            <name>Laël Cellier</name>
-            <email>lael.cellier@gmail.com</email>
-        </developer>
-        <developer>
-            <name>Mark Schloesser</name>
-            <email>ms@mwcollect.org</email>
-        </developer>
-        <developer>
-            <name>Nicholas Galbreath</name>
-            <email>nickg@client9.com</email>
-        </developer>
-        <developer>
-            <name>Oliver Weidner</name>
-            <email>Oliver.Weidner@gmail.com</email>
-        </developer>
-        <developer>
-            <name>Ruslan Kovalov</name>
-            <email>ruslan.kovalyov@gmail.com</email>
-        </developer>
-        <developer>
-            <name>Vladimir Rutsky</name>
-            <email>vladimir@rutsky.org</email>
-        </developer>
-        <developer>
-            <name>Ximin Luo</name>
-            <email>infinity0@gmx.com</email>
-        </developer>
-        <developer>
-            <name>Donald J. Patterson</name>
-            <email>d_j_p_3@djp3.net</email>
-        </developer>
-        <developer>
-            <name>Warwick Hunter</name>
-            <email>whunter@anonyome.com</email>
-        </developer>
-    </developers>
-
-    <scm>
-        <connection>scm:git:git@github.com:google/certificate-transparency-java.git</connection>
-        <developerConnection>scm:git:git@github.com:google/certificate-transparency-java.git</developerConnection>
-        <url>https://github.com/google/certificate-transparency-java/tree/master</url>
-    </scm>
-
-    <distributionManagement>
-        <snapshotRepository>
-            <id>ossrh</id>
-            <url>https://oss.sonatype.org/content/repositories/snapshots</url>
-        </snapshotRepository>
-    </distributionManagement>
-
-    <properties>
-        <java.version>1.8</java.version>
-        <project.build.sourceEncoding>UTF-8</project.build.sourceEncoding>
-
-        <!-- protobuf paths -->
-        <protobuf.input.directory>${project.basedir}/src/main/proto</protobuf.input.directory>
-        <protobuf.output.directory>${project.build.directory}/generated-sources</protobuf.output.directory>
-
-        <!-- library versions -->
-        <build-helper-maven-plugin.version>1.9.1</build-helper-maven-plugin.version>
-        <maven-antrun-plugin.version>1.8</maven-antrun-plugin.version>
-        <maven-dependency-plugin.version>2.10</maven-dependency-plugin.version>
-        <maven-shade-plugin.version>2.4.2</maven-shade-plugin.version>
-        <os-maven-plugin.version>1.4.1.Final</os-maven-plugin.version>
-        <protobuf.version>3.16.3</protobuf.version>
-    </properties>
-
-    <dependencies>
-        <dependency>
-            <groupId>com.google.protobuf</groupId>
-            <artifactId>protobuf-java</artifactId>
-            <version>${protobuf.version}</version>
-        </dependency>
-        <dependency>
-            <groupId>org.bouncycastle</groupId>
-            <artifactId>bcpkix-jdk15on</artifactId>
-            <version>1.56</version>
-        </dependency>
-        <dependency>
-            <groupId>org.bouncycastle</groupId>
-            <artifactId>bcprov-jdk15on</artifactId>
-            <version>1.56</version>
-        </dependency>
-        <dependency>
-            <groupId>commons-codec</groupId>
-            <artifactId>commons-codec</artifactId>
-            <version>1.8</version>
-        </dependency>
-        <dependency>
-            <groupId>commons-logging</groupId>
-            <artifactId>commons-logging</artifactId>
-            <version>1.1.3</version>
-        </dependency>
-        <dependency>
-            <groupId>com.google.guava</groupId>
-            <artifactId>guava</artifactId>
-            <version>16.0.1</version>
-        </dependency>
-        <dependency>
-            <groupId>org.hamcrest</groupId>
-            <artifactId>hamcrest-core</artifactId>
-            <version>1.3</version>
-        </dependency>
-        <dependency>
-            <groupId>org.apache.httpcomponents</groupId>
-            <artifactId>httpclient</artifactId>
-            <version>4.5.13</version>
-        </dependency>
-        <dependency>
-            <groupId>org.apache.httpcomponents</groupId>
-            <artifactId>httpcore</artifactId>
-            <version>4.4.6</version>
-        </dependency>
-        <dependency>
-            <groupId>com.googlecode.json-simple</groupId>
-            <artifactId>json-simple</artifactId>
-            <version>1.1.1</version>
-        </dependency>
-        <dependency>
-            <groupId>junit</groupId>
-            <artifactId>junit</artifactId>
-            <version>4.13.1</version>
-            <scope>test</scope>
-        </dependency>
-        <dependency>
-            <groupId>org.mockito</groupId>
-            <artifactId>mockito-all</artifactId>
-            <version>1.9.5</version>
-            <scope>test</scope>
-        </dependency>
-    </dependencies>
-
-    <build>
-        <extensions>
-            <!-- provides os.detected.classifier (i.e. linux-x86_64, osx-x86_64) property -->
-            <extension>
-                <groupId>kr.motd.maven</groupId>
-                <artifactId>os-maven-plugin</artifactId>
-                <version>${os-maven-plugin.version}</version>
-            </extension>
-        </extensions>
-
-        <plugins>
-            <!-- copy protoc binary into build directory -->
-            <plugin>
-                <groupId>org.apache.maven.plugins</groupId>
-                <artifactId>maven-dependency-plugin</artifactId>
-                <version>${maven-dependency-plugin.version}</version>
-                <executions>
-                    <execution>
-                        <id>copy-protoc</id>
-                        <phase>generate-sources</phase>
-                        <goals>
-                            <goal>copy</goal>
-                        </goals>
-                        <configuration>
-                            <artifactItems>
-                                <artifactItem>
-                                    <groupId>com.google.protobuf</groupId>
-                                    <artifactId>protoc</artifactId>
-                                    <version>${protobuf.version}</version>
-                                    <classifier>${os.detected.classifier}</classifier>
-                                    <type>exe</type>
-                                    <overWrite>true</overWrite>
-                                    <outputDirectory>${project.build.directory}</outputDirectory>
-                                </artifactItem>
-                            </artifactItems>
-                        </configuration>
-                    </execution>
-                </executions>
-            </plugin>
-
-            <!-- compile proto buffer files using copied protoc binary -->
-            <plugin>
-                <groupId>org.apache.maven.plugins</groupId>
-                <artifactId>maven-antrun-plugin</artifactId>
-                <version>${maven-antrun-plugin.version}</version>
-                <executions>
-                    <execution>
-                        <id>exec-protoc</id>
-                        <phase>generate-sources</phase>
-                        <configuration>
-                            <target>
-                                <property name="protoc.filename"
-                                          value="protoc-${protobuf.version}-${os.detected.classifier}.exe"/>
-                                <property name="protoc.filepath" value="${project.build.directory}/${protoc.filename}"/>
-                                <chmod file="${protoc.filepath}" perm="ugo+rx"/>
-                                <mkdir dir="${protobuf.output.directory}"/>
-                                <path id="protobuf.input.filepaths.path">
-                                    <fileset dir="${protobuf.input.directory}">
-                                        <include name="**/*.proto"/>
-                                    </fileset>
-                                </path>
-                                <pathconvert pathsep=" " property="protobuf.input.filepaths"
-                                             refid="protobuf.input.filepaths.path"/>
-                                <exec executable="${protoc.filepath}" failonerror="true">
-                                    <arg value="-I"/>
-                                    <arg value="${protobuf.input.directory}"/>
-                                    <arg value="--java_out"/>
-                                    <arg value="${protobuf.output.directory}"/>
-                                    <arg line="${protobuf.input.filepaths}"/>
-                                </exec>
-                            </target>
-                        </configuration>
-                        <goals>
-                            <goal>run</goal>
-                        </goals>
-                    </execution>
-                </executions>
-            </plugin>
-
-            <plugin>
-                <groupId>com.coveo</groupId>
-                <artifactId>fmt-maven-plugin</artifactId>
-                <version>1.5.0</version>
-                <executions>
-                    <execution>
-                        <goals>
-                            <goal>format</goal>
-                        </goals>
-                    </execution>
-                </executions>
-            </plugin>
-
-            <plugin>
-                <groupId>org.codehaus.mojo</groupId>
-                <artifactId>build-helper-maven-plugin</artifactId>
-                <version>3.0.0</version>
-                <executions>
-                    <execution>
-                        <phase>generate-sources</phase>
-                        <goals>
-                            <goal>add-source</goal>
-                        </goals>
-                        <configuration>
-                            <sources>
-                                <source>target/generated-sources</source>
-                            </sources>
-                        </configuration>
-                    </execution>
-                </executions>
-            </plugin>
-
-            <plugin>
-                <artifactId>maven-compiler-plugin</artifactId>
-                <version>3.6.0</version>
-                <inherited>true</inherited>
-                <configuration>
-                    <source>${java.version}</source>
-                    <target>${java.version}</target>
-                    <encoding>${project.build.sourceEncoding}</encoding>
-                </configuration>
-            </plugin>
-
-            <plugin>
-                <artifactId>maven-surefire-plugin</artifactId>
-                <version>2.18.1</version>
-                <dependencies>
-                    <dependency>
-                        <groupId>org.apache.maven.surefire</groupId>
-                        <artifactId>common-junit48</artifactId>
-                        <version>2.18.1</version>
-                    </dependency>
-                </dependencies>
-                <configuration combine.self="override">
-                    <forkCount>1</forkCount>
-                    <reuseForks>true</reuseForks>
-                    <includes>
-                        <include>**/*.class</include>
-                    </includes>
-                </configuration>
-            </plugin>
-
-            <plugin>
-                <!-- Build an executable JAR -->
-                <groupId>org.apache.maven.plugins</groupId>
-                <artifactId>maven-jar-plugin</artifactId>
-                <version>3.0.2</version>
-                <configuration>
-                    <archive>
-                        <manifest>
-                            <addClasspath>true</addClasspath>
-                            <classpathPrefix>lib/</classpathPrefix>
-                            <mainClass>org.certificatetransparency.ctlog.CTLogClient</mainClass>
-                        </manifest>
-                    </archive>
-                </configuration>
-            </plugin>
-
-            <plugin>
-                <groupId>org.apache.maven.plugins</groupId>
-                <artifactId>maven-shade-plugin</artifactId>
-                <version>3.0.0</version>
-                <executions>
-                    <execution>
-                        <phase>package</phase>
-                        <goals>
-                            <goal>shade</goal>
-                        </goals>
-                        <configuration>
-                            <filters>
-                                <filter>
-                                    <artifact>*:*</artifact>
-                                    <excludes>
-                                        <exclude>META-INF/*.SF</exclude>
-                                        <exclude>META-INF/*.DSA</exclude>
-                                        <exclude>META-INF/*.RSA</exclude>
-                                    </excludes>
-                                </filter>
-
-                                <!-- Not explicitly referenced by the code, so
-                                     it gets stripped by minimizeJar. -->
-                                <filter>
-                                    <artifact>commons-logging:commons-logging</artifact>
-                                    <includes>
-                                        <include>org/apache/commons/logging/**</include>
-                                    </includes>
-                                </filter>
-
-                                <filter>
-                                    <artifact>com.google.protobuf:protobuf-java</artifact>
-                                    <excludes>
-                                        <exclude>**/*.proto</exclude>
-                                    </excludes>
-                                </filter>
-                            </filters>
-
-                            <finalName>ctlog-${project.version}-with-deps</finalName>
-                            <minimizeJar>true</minimizeJar>
-                        </configuration>
-                    </execution>
-                </executions>
-            </plugin>
-
-            <plugin>
-                <groupId>org.owasp</groupId>
-                <artifactId>dependency-check-maven</artifactId>
-                <version>3.2.0</version>
-                <executions>
-                    <execution>
-                        <goals>
-                            <goal>check</goal>
-                        </goals>
-                    </execution>
-                </executions>
-            </plugin>
-
-            <plugin>
-                <groupId>org.apache.maven.plugins</groupId>
-                <artifactId>maven-source-plugin</artifactId>
-                <version>3.0.1</version>
-                <executions>
-                    <execution>
-                        <id>attach-sources</id>
-                        <goals>
-                            <goal>jar</goal>
-                        </goals>
-                    </execution>
-                </executions>
-            </plugin>
-
-            <plugin>
-                <groupId>org.apache.maven.plugins</groupId>
-                <artifactId>maven-javadoc-plugin</artifactId>
-                <version>2.10.4</version>
-                <executions>
-                    <execution>
-                        <id>attach-javadocs</id>
-                        <goals>
-                            <goal>jar</goal>
-                        </goals>
-                    </execution>
-                </executions>
-            </plugin>
-
-            <plugin>
-                <groupId>org.apache.maven.plugins</groupId>
-                <artifactId>maven-gpg-plugin</artifactId>
-                <version>1.6</version>
-                <executions>
-                    <execution>
-                        <id>sign-artifacts</id>
-                        <phase>verify</phase>
-                        <goals>
-                            <goal>sign</goal>
-                        </goals>
-                    </execution>
-                </executions>
-            </plugin>
-
-            <plugin>
-                <groupId>org.sonatype.plugins</groupId>
-                <artifactId>nexus-staging-maven-plugin</artifactId>
-                <version>1.6.7</version>
-                <extensions>true</extensions>
-                <configuration>
-                    <serverId>ossrh</serverId>
-                    <nexusUrl>https://oss.sonatype.org/</nexusUrl>
-                    <autoReleaseAfterClose>false</autoReleaseAfterClose>
-                </configuration>
-            </plugin>
-        </plugins>
-    </build>
->>>>>>> bb75c014
 </project>